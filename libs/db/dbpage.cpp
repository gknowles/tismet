--- conflicted
+++ resolved
@@ -475,17 +475,7 @@
     m_stableBytes -= bytes;
     s_perfReqWalPages -= (unsigned) pages;
     m_pageDebt -= debt;
-<<<<<<< HEAD
-    s_perfUnreported -= (unsigned) debt;
-=======
     s_perfAmortized -= (unsigned) debt;
-
-    if (!tmp.empty()) {
-        m_workMut.unlock();
-        tmp.clear();
-        m_workMut.lock();
-    }
->>>>>>> eb1337e3
 }
 
 //===========================================================================
@@ -559,20 +549,6 @@
         auto src = reinterpret_cast<const DbPageHeader *>(m_vdata.rptr(pgno));
         if (lsn <= src->lsn)
             return nullptr;
-<<<<<<< HEAD
-=======
-        if (!pi) {
-            pi = new WorkPageInfo;
-            pi->firstTime = {};
-            pi->firstLsn = 0;
-            pi->flags = {};
-            m_pages[pgno] = pi;
-            m_pageDebt += 1;
-            s_perfAmortized += 1;
-        }
-        pi->hdr = dupPage_LK(src);
-        pi->pgno = 0;
->>>>>>> eb1337e3
     } else if (lsn <= pi->hdr->lsn) {
         return nullptr;
     }
@@ -588,27 +564,7 @@
     assert(lsn);
     unique_lock lk{m_workMut};
     assert(pgno < m_pages.size());
-<<<<<<< HEAD
     return dirtyPage_LK(pgno, lsn);
-=======
-    auto pi = m_pages[pgno];
-    if (!pi || !pi->hdr) {
-        // create new dirty page from clean page
-        auto src = reinterpret_cast<const DbPageHeader *>(m_vdata.rptr(pgno));
-        if (!pi) {
-            pi = new WorkPageInfo;
-            pi->firstTime = {};
-            pi->firstLsn = 0;
-            pi->flags = {};
-            m_pages[pgno] = pi;
-            m_pageDebt += 1;
-            s_perfAmortized += 1;
-        }
-        pi->hdr = dupPage_LK(src);
-        pi->pgno = 0;
-    }
-    return dirtyPage_LK(pi, pgno, lsn);
->>>>>>> eb1337e3
 }
 
 //===========================================================================
@@ -637,7 +593,7 @@
             pi = allocWorkInfo_LK();
             m_pages[pgno] = pi;
             m_pageDebt += 1;
-            s_perfUnreported += 1;
+            s_perfAmortized += 1;
         }
         pi->hdr = dupPage_LK(src);
         pi->pgno = 0;
